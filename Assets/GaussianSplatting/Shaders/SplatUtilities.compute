// SPDX-License-Identifier: MIT
#define GROUP_SIZE 1024

#pragma kernel CSSetIndices
#pragma kernel CSCalcDistances
#pragma kernel CSCalcViewData
#pragma kernel CSUpdateEditData
#pragma kernel CSInitEditData
#pragma kernel CSClearBuffer
#pragma kernel CSInvertBuffer
#pragma kernel CSOrBuffers
#pragma kernel CSSelectionUpdate
#pragma kernel CSExportData

#pragma use_dxc

#include "GaussianSplatting.hlsl"

float4x4 _LocalToWorldMatrix;
float4x4 _WorldToCameraMatrix;
RWStructuredBuffer<uint> _SplatSortDistances;
RWStructuredBuffer<uint> _SplatSortKeys;
uint _SplatCount;

// radix sort etc. friendly, see http://stereopsis.com/radix.html
uint FloatToSortableUint(float f)
{
    uint fu = asuint(f);
    uint mask = -((int)(fu >> 31)) | 0x80000000;
    return fu ^ mask;
}

[numthreads(GROUP_SIZE,1,1)]
void CSSetIndices (uint3 id : SV_DispatchThreadID)
{
    uint idx = id.x;
    if (idx >= _SplatCount)
        return;

    _SplatSortKeys[idx] = idx;
}

[numthreads(GROUP_SIZE,1,1)]
void CSCalcDistances (uint3 id : SV_DispatchThreadID)
{
    uint idx = id.x;
    if (idx >= _SplatCount)
        return;

    uint origIdx = _SplatSortKeys[idx];

    float3 pos = LoadSplatPos(origIdx);
    pos = mul(_LocalToWorldMatrix, float4(pos.xyz, 1)).xyz;
    pos = mul(_WorldToCameraMatrix, float4(pos.xyz, 1)).xyz;

    _SplatSortDistances[idx] = FloatToSortableUint(pos.z);
}

RWStructuredBuffer<SplatViewData> _SplatViewData;

float4x4 _MatrixVP;
float4x4 _MatrixMV;
float4x4 _MatrixP;
float4x4 _MatrixObjectToWorld;
float4x4 _MatrixWorldToObject;
float4 _VecScreenParams;
float4 _VecWorldSpaceCameraPos;

float _SplatScale;
float _SplatOpacityScale;
uint _SHOrder;

uint _SplatCutoutsCount;
uint _SplatEditDisplayMode;

#define SPLAT_CUTOUT_TYPE_ELLIPSOID 0
#define SPLAT_CUTOUT_TYPE_BOX 1

#define SPLAT_EDIT_DISPLAY_MODE_HIDDEN 0
#define SPLAT_EDIT_DISPLAY_MODE_FADED 1

struct GaussianCutoutShaderData // match GaussianCutout.ShaderData in C#
{
    float4x4 mat;
    int type;
};
StructuredBuffer<GaussianCutoutShaderData> _SplatCutouts;

RWByteAddressBuffer _SplatSelectedBits;
ByteAddressBuffer _SplatDeletedBits;
uint _SplatBitsValid;

void DecomposeCovariance(float3 cov2d, out float2 v1, out float2 v2)
{
    #if 0 // does not quite give the correct results?

    // https://jsfiddle.net/mattrossman/ehxmtgw6/
    // References:
    // - https://www.youtube.com/watch?v=e50Bj7jn9IQ
    // - https://en.wikipedia.org/wiki/Eigenvalue_algorithm#2%C3%972_matrices
    // - https://people.math.harvard.edu/~knill/teaching/math21b2004/exhibits/2dmatrices/index.html
    float a = cov2d.x;
    float b = cov2d.y;
    float d = cov2d.z;
    float det = a * d - b * b; // matrix is symmetric, so "c" is same as "b"
    float trace = a + d;

    float mean = 0.5 * trace;
    float dist = sqrt(mean * mean - det);

    float lambda1 = mean + dist; // 1st eigenvalue
    float lambda2 = mean - dist; // 2nd eigenvalue

    if (b == 0) {
        // https://twitter.com/the_ross_man/status/1706342719776551360
        if (a > d) v1 = float2(1, 0);
        else v1 = float2(0, 1);
    } else
        v1 = normalize(float2(b, d - lambda2));

    v1.y = -v1.y;
    // The 2nd eigenvector is just a 90 degree rotation of the first since Gaussian axes are orthogonal
    v2 = float2(v1.y, -v1.x);

    // scaling components
    v1 *= sqrt(lambda1);
    v2 *= sqrt(lambda2);

    float radius = 1.5;
    v1 *= radius;
    v2 *= radius;

    #else

    // same as in antimatter15/splat
    float diag1 = cov2d.x, diag2 = cov2d.z, offDiag = cov2d.y;
    float mid = 0.5f * (diag1 + diag2);
    float radius = length(float2((diag1 - diag2) / 2.0, offDiag));
    float lambda1 = mid + radius;
    float lambda2 = max(mid - radius, 0.1);
    float2 diagVec = normalize(float2(offDiag, lambda1 - diag1));
    diagVec.y = -diagVec.y;
    float maxSize = 4096.0;
    v1 = min(sqrt(2.0 * lambda1), maxSize) * diagVec;
    v2 = min(sqrt(2.0 * lambda2), maxSize) * float2(diagVec.y, -diagVec.x);

    #endif
}

bool IsSplatCut(float3 pos)
{
    bool hadValidCutouts = false;
    for (uint i = 0; i < _SplatCutoutsCount; ++i)
    {
        GaussianCutoutShaderData cutData = _SplatCutouts[i];
        if (cutData.type < 0) // invalid/null cutout, ignore
            continue;

        float3 cutoutPos = mul(cutData.mat, float4(pos, 1)).xyz;
        if (cutData.type == SPLAT_CUTOUT_TYPE_ELLIPSOID)
        {
            if (dot(cutoutPos, cutoutPos) <= 1) return false;
        }
        if (cutData.type == SPLAT_CUTOUT_TYPE_BOX)
        {
            if (all(abs(cutoutPos) <= 1)) return false;
        }
        hadValidCutouts = true;
    }
    return hadValidCutouts;
}

void ApplyEditMode(uint mode, inout float4 centerClipPos, inout half opacityScale, inout float splatScale)
{
    if (mode == SPLAT_EDIT_DISPLAY_MODE_HIDDEN)
        centerClipPos.w = 0;
    if (mode == SPLAT_EDIT_DISPLAY_MODE_FADED)
    {
        opacityScale *= 0.15;
        splatScale *= 0.4;
    }
}


[numthreads(GROUP_SIZE,1,1)]
void CSCalcViewData (uint3 id : SV_DispatchThreadID)
{
    uint idx = id.x;
    if (idx >= _SplatCount)
        return;

    SplatData splat = LoadSplatData(idx);
    SplatViewData view = (SplatViewData)0;
    
    float3 centerWorldPos = mul(_MatrixObjectToWorld, float4(splat.pos,1)).xyz;
    float4 centerClipPos = mul(_MatrixVP, float4(centerWorldPos, 1));
    half opacityScale = _SplatOpacityScale;
    float splatScale = _SplatScale;
    bool applyLowPass = true;

    // deleted?
    if (_SplatBitsValid)
    {
        uint wordIdx = idx / 32;
        uint bitIdx = idx & 31;
        uint wordVal = _SplatDeletedBits.Load(wordIdx * 4);
        if (wordVal & (1 << bitIdx))
        {
            applyLowPass = false;
            ApplyEditMode((_SplatEditDisplayMode>>8)&0xFF, centerClipPos, opacityScale, splatScale);
        }
    }

    // cutouts
    if (IsSplatCut(splat.pos))
    {
        applyLowPass = false;
        ApplyEditMode(_SplatEditDisplayMode&0xFF, centerClipPos, opacityScale, splatScale);
    }

    view.pos = centerClipPos;
    bool behindCam = centerClipPos.w <= 0;
    if (!behindCam)
    {
        float4 boxRot = splat.rot;
        float3 boxSize = splat.scale;

        float3x3 splatRotScaleMat = CalcMatrixFromRotationScale(boxRot, boxSize);

        float3 cov3d0, cov3d1;
        CalcCovariance3D(splatRotScaleMat, cov3d0, cov3d1);
<<<<<<< HEAD
        float splatScale2 = splatScale * splatScale;
        cov3d0 *= splatScale2;
        cov3d1 *= splatScale2;
        float3 cov2d = CalcCovariance2D(splat.pos, cov3d0, cov3d1, _MatrixMV, _MatrixP, _VecScreenParams, applyLowPass);
        
        float det = cov2d.x * cov2d.z - cov2d.y * cov2d.y;

        // Guard against precision issues that would result in occasional splat explosions, where a single splat would explode to covering the whole screen at rare angles / positions as its covariance matrix becomes degenerate.
        det = max(1e-11, det);

        float mid = 0.5f * (cov2d.x + cov2d.z);
        float lambda1 = mid + sqrt(max(0.1f, mid * mid - det));
        float lambda2 = mid - sqrt(max(0.1f, mid * mid - det));
        float radius = ceil(3.f * sqrt(max(lambda1, lambda2)));
=======
        cov3d0 *= _SplatScale * _SplatScale;
        cov3d1 *= _SplatScale * _SplatScale;
        float3 cov2d = CalcCovariance2D(splat.pos, cov3d0, cov3d1, _MatrixMV, _MatrixP, _VecScreenParams);
>>>>>>> 3171b1f9

        DecomposeCovariance(cov2d, view.axis1, view.axis2);

        float3 worldViewDir = _VecWorldSpaceCameraPos.xyz - centerWorldPos;
        float3 objViewDir = mul((float3x3)_MatrixWorldToObject, worldViewDir);
        objViewDir = normalize(objViewDir);

        half4 col;
        col.rgb = ShadeSH(splat.sh, objViewDir, _SHOrder);
        col.a = min(splat.opacity * opacityScale, 65000);
        view.color.x = (f32tof16(col.r) << 16) | f32tof16(col.g);
        view.color.y = (f32tof16(col.b) << 16) | f32tof16(col.a);
    }
    
    _SplatViewData[idx] = view;
}


RWByteAddressBuffer _DstBuffer;
ByteAddressBuffer _SrcBuffer;
uint _BufferSize;
uint _DstBufferValue;

[numthreads(GROUP_SIZE,1,1)]
void CSUpdateEditData (uint3 id : SV_DispatchThreadID)
{
    uint idx = id.x;
    if (idx >= _BufferSize)
        return;

    uint valSel = _SplatSelectedBits.Load(idx * 4);
    uint valDel = _SplatDeletedBits.Load(idx * 4);
    valSel &= ~valDel; // don't count deleted splats as selected
    if (valSel != 0)
    {
        // update selection bounds
        uint splatIdxStart = idx * 32;
        uint splatIdxEnd = min(splatIdxStart + 32, _SplatCount);
        float3 bmin = 1.0e38;
        float3 bmax = -1.0e38;
        uint mask = 1;
        for (uint sidx = splatIdxStart; sidx < splatIdxEnd; ++sidx, mask <<= 1)
        {
            if (valSel & mask)
            {
                float3 spos = LoadSplatPos(sidx);
                bmin = min(bmin, spos);
                bmax = max(bmax, spos);
            }
        }
        _DstBuffer.InterlockedMin(8, FloatToSortableUint(bmin.x));
        _DstBuffer.InterlockedMin(12, FloatToSortableUint(bmin.y));
        _DstBuffer.InterlockedMin(16, FloatToSortableUint(bmin.z));
        _DstBuffer.InterlockedMax(20, FloatToSortableUint(bmax.x));
        _DstBuffer.InterlockedMax(24, FloatToSortableUint(bmax.y));
        _DstBuffer.InterlockedMax(28, FloatToSortableUint(bmax.z));
    }
    uint sumSel = countbits(valSel);
    uint sumDel = countbits(valDel);
    _DstBuffer.InterlockedAdd(0, sumSel);
    _DstBuffer.InterlockedAdd(4, sumDel);
}

[numthreads(1,1,1)]
void CSInitEditData (uint3 id : SV_DispatchThreadID)
{
    _DstBuffer.Store2(0, uint2(0,0)); // selected + deleted counts
    uint initMin = FloatToSortableUint(1.0e38);
    uint initMax = FloatToSortableUint(-1.0e38);
    _DstBuffer.Store3(8, uint3(initMin, initMin, initMin));
    _DstBuffer.Store3(20, uint3(initMax, initMax, initMax));
}

[numthreads(GROUP_SIZE,1,1)]
void CSClearBuffer (uint3 id : SV_DispatchThreadID)
{
    uint idx = id.x;
    if (idx >= _BufferSize)
        return;
    _DstBuffer.Store(idx * 4, _DstBufferValue);
}

[numthreads(GROUP_SIZE,1,1)]
void CSInvertBuffer (uint3 id : SV_DispatchThreadID)
{
    uint idx = id.x;
    if (idx >= _BufferSize)
        return;
    uint v = _DstBuffer.Load(idx * 4);
    _DstBuffer.Store(idx * 4, ~v);
}

[numthreads(GROUP_SIZE,1,1)]
void CSOrBuffers (uint3 id : SV_DispatchThreadID)
{
    uint idx = id.x;
    if (idx >= _BufferSize)
        return;
    uint a = _SrcBuffer.Load(idx * 4);
    uint b = _DstBuffer.Load(idx * 4);
    _DstBuffer.Store(idx * 4, a | b);
}

float4 _SelectionRect;

[numthreads(GROUP_SIZE,1,1)]
void CSSelectionUpdate (uint3 id : SV_DispatchThreadID)
{
    uint idx = id.x;
    if (idx >= _SplatCount)
        return;

    float3 pos = LoadSplatPos(idx);
    if (IsSplatCut(pos))
        return;

    float3 centerWorldPos = mul(_MatrixObjectToWorld, float4(pos,1)).xyz;
    float4 centerClipPos = mul(_MatrixVP, float4(centerWorldPos, 1));
    bool behindCam = centerClipPos.w <= 0;
    if (behindCam)
        return;

    float2 pixelPos = (centerClipPos.xy / centerClipPos.w * float2(0.5, -0.5) + 0.5) * _VecScreenParams.xy;
    if (pixelPos.x < _SelectionRect.x || pixelPos.x > _SelectionRect.z ||
        pixelPos.y < _SelectionRect.y || pixelPos.y > _SelectionRect.w)
    {
        return;
    }
    uint wordIdx = idx / 32;
    uint bitIdx = idx & 31;
    _SplatSelectedBits.InterlockedOr(wordIdx * 4, 1 << bitIdx);
}


struct ExportSplatData
{
    float3 pos;
    float3 nor;
    float3 dc0;
    float4 shR14; float4 shR58; float4 shR9C; float3 shRDF;
    float4 shG14; float4 shG58; float4 shG9C; float3 shGDF;
    float4 shB14; float4 shB58; float4 shB9C; float3 shBDF;
    float opacity;
    float3 scale;
    float4 rot;
};
RWStructuredBuffer<ExportSplatData> _ExportBuffer;

float3 ColorToSH0(float3 col)
{
    return (col - 0.5) / 0.2820948;
}
float InvSigmoid(float v)
{
    return log(v / max(1 - v, 1.0e-6));
}

[numthreads(GROUP_SIZE,1,1)]
void CSExportData (uint3 id : SV_DispatchThreadID)
{
    uint idx = id.x;
    if (idx >= _SplatCount)
        return;
    SplatData src = LoadSplatData(idx);
    ExportSplatData dst;
    dst.pos = src.pos;
    dst.nor = 0;
    dst.dc0 = ColorToSH0(src.sh.col);
    
    dst.shR14 = float4(src.sh.sh1.r, src.sh.sh2.r, src.sh.sh3.r, src.sh.sh4.r);
    dst.shR58 = float4(src.sh.sh5.r, src.sh.sh6.r, src.sh.sh7.r, src.sh.sh8.r);
    dst.shR9C = float4(src.sh.sh9.r, src.sh.sh10.r, src.sh.sh11.r, src.sh.sh12.r);
    dst.shRDF = float3(src.sh.sh13.r, src.sh.sh14.r, src.sh.sh15.r);
    
    dst.shG14 = float4(src.sh.sh1.g, src.sh.sh2.g, src.sh.sh3.g, src.sh.sh4.g);
    dst.shG58 = float4(src.sh.sh5.g, src.sh.sh6.g, src.sh.sh7.g, src.sh.sh8.g);
    dst.shG9C = float4(src.sh.sh9.g, src.sh.sh10.g, src.sh.sh11.g, src.sh.sh12.g);
    dst.shGDF = float3(src.sh.sh13.g, src.sh.sh14.g, src.sh.sh15.g);
    
    dst.shB14 = float4(src.sh.sh1.b, src.sh.sh2.b, src.sh.sh3.b, src.sh.sh4.b);
    dst.shB58 = float4(src.sh.sh5.b, src.sh.sh6.b, src.sh.sh7.b, src.sh.sh8.b);
    dst.shB9C = float4(src.sh.sh9.b, src.sh.sh10.b, src.sh.sh11.b, src.sh.sh12.b);
    dst.shBDF = float3(src.sh.sh13.b, src.sh.sh14.b, src.sh.sh15.b);
    
    dst.opacity = InvSigmoid(src.opacity);
    dst.scale = log(src.scale);
    dst.rot = src.rot.wxyz;

    if (IsSplatCut(src.pos))
        dst.nor = 1; // mark as skipped for export
    
    _ExportBuffer[idx] = dst;
}<|MERGE_RESOLUTION|>--- conflicted
+++ resolved
@@ -229,27 +229,11 @@
 
         float3 cov3d0, cov3d1;
         CalcCovariance3D(splatRotScaleMat, cov3d0, cov3d1);
-<<<<<<< HEAD
         float splatScale2 = splatScale * splatScale;
         cov3d0 *= splatScale2;
         cov3d1 *= splatScale2;
         float3 cov2d = CalcCovariance2D(splat.pos, cov3d0, cov3d1, _MatrixMV, _MatrixP, _VecScreenParams, applyLowPass);
         
-        float det = cov2d.x * cov2d.z - cov2d.y * cov2d.y;
-
-        // Guard against precision issues that would result in occasional splat explosions, where a single splat would explode to covering the whole screen at rare angles / positions as its covariance matrix becomes degenerate.
-        det = max(1e-11, det);
-
-        float mid = 0.5f * (cov2d.x + cov2d.z);
-        float lambda1 = mid + sqrt(max(0.1f, mid * mid - det));
-        float lambda2 = mid - sqrt(max(0.1f, mid * mid - det));
-        float radius = ceil(3.f * sqrt(max(lambda1, lambda2)));
-=======
-        cov3d0 *= _SplatScale * _SplatScale;
-        cov3d1 *= _SplatScale * _SplatScale;
-        float3 cov2d = CalcCovariance2D(splat.pos, cov3d0, cov3d1, _MatrixMV, _MatrixP, _VecScreenParams);
->>>>>>> 3171b1f9
-
         DecomposeCovariance(cov2d, view.axis1, view.axis2);
 
         float3 worldViewDir = _VecWorldSpaceCameraPos.xyz - centerWorldPos;
